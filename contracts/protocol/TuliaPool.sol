--- conflicted
+++ resolved
@@ -427,19 +427,10 @@
     /// @notice Calculates the total interest for the full term of the loan using an external interest model.
     /// @return The total interest amount.
     function calculateInterest() public view returns (uint256) {
-<<<<<<< HEAD
-        // Assuming interest is calculated annually on the full loan amount
-        return
-            loanDetails.interestModel.calculateInterest(
-                loanDetails.loanAmount,
-                loanDetails.interestRate
-            );
-=======
         return loanDetails.interestModel.calculateInterest(
             loanDetails.loanAmount,
             loanDetails.interestRate
         );
->>>>>>> 41b15e74
     }
 
     /// @notice Calculates the required collateral based on the interest and principal.
